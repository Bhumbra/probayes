--- conflicted
+++ resolved
@@ -1,10 +1,6 @@
 [metadata]
 name = probayes
-<<<<<<< HEAD
-version = 0.0.5
-=======
 version = 0.0.6
->>>>>>> 5654dd3e
 description = Probability package supporting multiple Bayesian methods including MCMC
 long_description = file: README.md
 url = https://github.com/Bhumbra/probayes
